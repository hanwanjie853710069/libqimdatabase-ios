--- conflicted
+++ resolved
@@ -3,11 +3,7 @@
 
 
   s.name         = "QIMDataBase"
-<<<<<<< HEAD
-  s.version      = "2.0.2"
-=======
   s.version      = "3.0.10211613"
->>>>>>> 6c1cbe0e
   s.summary      = "Qunar chat App 6.0+ version QIMKitVendor"
 
   s.description  = <<-DESC
